--- conflicted
+++ resolved
@@ -15,6 +15,7 @@
 	adp "github.com/goharbor/harbor/src/pkg/reg/adapter"
 	"github.com/goharbor/harbor/src/pkg/reg/adapter/native"
 	"github.com/goharbor/harbor/src/pkg/reg/model"
+	"github.com/goharbor/harbor/src/pkg/reg/util"
 	"github.com/goharbor/harbor/src/pkg/registry/auth/bearer"
 	"github.com/tencentcloud/tencentcloud-sdk-go/tencentcloud/common"
 	"github.com/tencentcloud/tencentcloud-sdk-go/tencentcloud/common/profile"
@@ -164,29 +165,6 @@
 	}, nil
 }
 
-<<<<<<< HEAD
-=======
-func ping(registry *model.Registry) (string, string, error) {
-	client := &http.Client{
-		Transport: commonhttp.GetHTTPTransport(commonhttp.WithInsecure(registry.Insecure)),
-	}
-
-	resp, err := client.Get(registry.URL + "/v2/")
-	log.Debugf("[tencent-tcr.ping] error=%v", err)
-	if err != nil {
-		return "", "", err
-	}
-	defer resp.Body.Close()
-	challenges := challenge.ResponseChallenges(resp)
-	for _, challenge := range challenges {
-		if challenge.Scheme == "bearer" {
-			return challenge.Parameters["realm"], challenge.Parameters["service"], nil
-		}
-	}
-	return "", "", fmt.Errorf("[tencent-tcr.ping] bearer auth scheme isn't supported: %v", challenges)
-}
-
->>>>>>> 0c0489cb
 func (a *adapter) Info() (info *model.RegistryInfo, err error) {
 	info = &model.RegistryInfo{
 		Type: model.RegistryTypeTencentTcr,
